package server

import (
	"emperror.dev/errors"
	"github.com/apex/log"
	"github.com/pterodactyl/wings/api"
	"github.com/pterodactyl/wings/server/backup"
	"io/ioutil"
	"os"
)

// Notifies the panel of a backup's state and returns an error if one is encountered
// while performing this action.
func (s *Server) notifyPanelOfBackup(uuid string, ad *backup.ArchiveDetails, successful bool) error {
	if err := api.New().SendBackupStatus(uuid, ad.ToRequest(successful)); err != nil {
		if !api.IsRequestError(err) {
			s.Log().WithFields(log.Fields{
				"backup": uuid,
				"error":  err,
			}).Error("failed to notify panel of backup status due to wings error")

			return err
		}

		return errors.New(err.Error())
	}

	return nil
}

// Get all of the ignored files for a server based on its .pteroignore file in the root.
func (s *Server) getServerwideIgnoredFiles() (string, error) {
	f, st, err := s.Filesystem().File(".pteroignore")
	if err != nil {
		if errors.Is(err, os.ErrNotExist) {
			return "", nil
		}
		return "", err
	}
	defer f.Close()
	if st.Mode()&os.ModeSymlink != 0 || st.Size() > 32*1024 {
		// Don't read a symlinked ignore file, or a file larger than 32KiB in size.
		return "", nil
	}
	b, err := ioutil.ReadAll(f)
	if err != nil {
		return "", err
	}
	return string(b), nil
}

// Performs a server backup and then emits the event over the server websocket. We
// let the actual backup system handle notifying the panel of the status, but that
// won't emit a websocket event.
func (s *Server) Backup(b backup.BackupInterface) error {
	ignored := b.Ignored()
	if b.Ignored() == "" {
		if i, err := s.getServerwideIgnoredFiles(); err != nil {
			log.WithField("server", s.Id()).WithField("error", err).Warn("failed to get server-wide ignored files")
		} else {
			ignored = i
		}
	}

	ad, err := b.Generate(s.Filesystem().Path(), ignored)
	if err != nil {
		if err := s.notifyPanelOfBackup(b.Identifier(), &backup.ArchiveDetails{}, false); err != nil {
			s.Log().WithFields(log.Fields{
				"backup": b.Identifier(),
				"error":  err,
			}).Warn("failed to notify panel of failed backup state")
		} else {
<<<<<<< HEAD
			s.Log().WithFields(log.Fields{"backup": b.Identifier()}).Info("notified panel of failed backup state")
=======
			s.Log().WithField("backup", b.Identifier()).Info("notified panel of failed backup state")
>>>>>>> 2cf24994
		}

		_ = s.Events().PublishJson(BackupCompletedEvent+":"+b.Identifier(), map[string]interface{}{
			"uuid":          b.Identifier(),
			"is_successful": false,
			"checksum":      "",
			"checksum_type": "sha1",
			"file_size":     0,
		})

		return errors.WrapIf(err, "backup: error while generating server backup")
	}

	// Try to notify the panel about the status of this backup. If for some reason this request
	// fails, delete the archive from the daemon and return that error up the chain to the caller.
	if notifyError := s.notifyPanelOfBackup(b.Identifier(), ad, true); notifyError != nil {
		_ = b.Remove()

		s.Log().WithField("error", notifyError).Info("failed to notify panel of successful backup state")
		return err
	} else {
		s.Log().WithField("backup", b.Identifier()).Info("notified panel of successful backup state")
	}

	// Emit an event over the socket so we can update the backup in realtime on
	// the frontend for the server.
	_ = s.Events().PublishJson(BackupCompletedEvent+":"+b.Identifier(), map[string]interface{}{
		"uuid":          b.Identifier(),
		"is_successful": true,
		"checksum":      ad.Checksum,
		"checksum_type": "sha1",
		"file_size":     ad.Size,
	})

	return nil
}<|MERGE_RESOLUTION|>--- conflicted
+++ resolved
@@ -70,11 +70,7 @@
 				"error":  err,
 			}).Warn("failed to notify panel of failed backup state")
 		} else {
-<<<<<<< HEAD
-			s.Log().WithFields(log.Fields{"backup": b.Identifier()}).Info("notified panel of failed backup state")
-=======
 			s.Log().WithField("backup", b.Identifier()).Info("notified panel of failed backup state")
->>>>>>> 2cf24994
 		}
 
 		_ = s.Events().PublishJson(BackupCompletedEvent+":"+b.Identifier(), map[string]interface{}{
